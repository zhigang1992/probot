--- conflicted
+++ resolved
@@ -7,9 +7,6 @@
   open: require('./actions/open'),
   unlabel: require('./actions/unlabel'),
   unlock: require('./actions/unlock'),
-<<<<<<< HEAD
   react: require('./actions/react')
-=======
   updateIssue: require('./actions/update-issue')
->>>>>>> 5352a499
 };