--- conflicted
+++ resolved
@@ -1,8 +1,4 @@
-<<<<<<< HEAD
-import { PayloadRepository } from '@octokit/webhooks'
-=======
 import { PayloadRepository, WebhookEvent } from '@octokit/webhooks'
->>>>>>> 5085f45a
 import bunyan from 'bunyan'
 import express from 'express'
 
