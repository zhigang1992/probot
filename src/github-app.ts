import Webhooks, {WebhookEvent} from '@octokit/webhooks'
import cacheManager from 'cache-manager'
import {Application} from 'express'
import jwt from 'jsonwebtoken'
<<<<<<< HEAD
import {Context} from './context'
import {GitHubAPI} from './github'
import {logger} from './logger'
import {LoggerWithTarget, wrapLogger} from './wrap-logger'
=======
import { Context, WebhookEvent } from './context'
import { GitHubAPI } from './github'
import { logger } from './logger'
import { LoggerWithTarget, wrapLogger } from './wrap-logger'
>>>>>>> c56370d9

const cache = cacheManager.caching({
  store: 'memory',
  ttl: 60 * 60 // 1 hour
})

// Some events can't get an authenticated client (#382):
function isUnauthenticatedEvent (event: WebhookEvent) {
  return !event.payload.installation ||
    (event.name === 'installation' && event.payload.action === 'deleted')
}

export interface Options {
  id: number
  cert: string
  webhookPath?: string,
  secret?: string
}

export class GitHubApp {
  public log: LoggerWithTarget
  public id: number
  public cert: string
  public webhooks: Webhooks

<<<<<<< HEAD
  constructor({id, cert, webhookPath, secret}: Options) {
=======
  /**
   * @param id - ID of the GitHub App
   * @param cert - The private key of the GitHub App
   */
  constructor (id: number, cert: string) {
>>>>>>> c56370d9
    this.id = id
    this.cert = cert
    this.log = wrapLogger(logger, logger)

    this.webhooks = new Webhooks({
      path: webhookPath || '/',
      secret: secret || 'development'
    })

    // Log all webhook errors
    this.webhooks.on('error', this.errorHandler.bind(this))
  }

  get router(): Application {
    return this.webhooks.middleware
  }

  /**
   * Create a new JWT, which is used to [authenticate as a GitHub
   * App](https://developer.github.com/apps/building-github-apps/authenticating-with-github-apps/#authenticating-as-a-github-app)
   */
  public jwt () {
    const payload = {
      exp: Math.floor(Date.now() / 1000) + 60,  // JWT expiration time
      iat: Math.floor(Date.now() / 1000),       // Issued at time
      iss: this.id                              // GitHub App ID
    }

    // Sign with RSA SHA256
    return jwt.sign(payload, this.cert, { algorithm: 'RS256' })
  }

  public async createContext (event: WebhookEvent) {
    const log = this.log.child({ name: 'event', id: event.id })

    let github

    if (isUnauthenticatedEvent(event)) {
      github = await this.auth()
      log.debug('`context.github` is unauthenticated. See https://probot.github.io/docs/github-api/#unauthenticated-events')
    } else {
      github = await this.auth(event.payload.installation.id, log)
    }

    return new Context(event, github, log)
  }

  /**
   * Authenticate and get a GitHub client that can be used to make API calls.
   *
   * You'll probably want to use `context.github` instead.
   *
   * **Note**: `app.auth` is asynchronous, so it needs to be prefixed with a
   * [`await`](https://developer.mozilla.org/en-US/docs/Web/JavaScript/Reference/Operators/await)
   * to wait for the magic to happen.
   *
   * ```js
   *  module.exports = (app) => {
   *    app.on('issues.opened', async context => {
   *      const github = await app.auth();
   *    });
   *  };
   * ```
   *
   * @param id - ID of the installation, which can be extracted from
   * `context.payload.installation.id`. If called without this parameter, the
   * client wil authenticate [as the app](https://developer.github.com/apps/building-integrations/setting-up-and-registering-github-apps/about-authentication-options-for-github-apps/#authenticating-as-a-github-app)
   * instead of as a specific installation, which means it can only be used for
   * [app APIs](https://developer.github.com/v3/apps/).
   *
   * @returns An authenticated GitHub API client
   */
  public async auth (id?: number, log = this.log): Promise<GitHubAPI> {
    if (process.env.GHE_HOST && /^https?:\/\//.test(process.env.GHE_HOST)) {
      throw new Error('Your \`GHE_HOST\` environment variable should not begin with https:// or http://')
    }

    const github = GitHubAPI({
      baseUrl: process.env.GHE_HOST && `https://${process.env.GHE_HOST}/api/v3`,
      debug: process.env.LOG_LEVEL === 'trace',
      logger: log.child({ name: 'github', installation: String(id) })
    })

    if (id) {
      const res = await cache.wrap(`app:${id}:token`, () => {
        log.trace(`creating token for installation`)
        github.authenticate({ type: 'app', token: this.jwt() })

        return github.apps.createInstallationToken({ installation_id: String(id) })
      }, { ttl: 60 * 59 }) // Cache for 1 minute less than GitHub expiry

      github.authenticate({ type: 'token', token: res.data.token })
    } else {
      github.authenticate({ type: 'app', token: this.jwt() })
    }

    return github
  }

  public errorHandler (err: Error) {
    switch (err.message) {
      case 'X-Hub-Signature does not match blob signature':
      case 'No X-Hub-Signature found on request':
      case 'webhooks:receiver ignored: POST / due to missing headers: x-hub-signature':
        logger.error('Go to https://github.com/settings/apps/YOUR_APP and verify that the Webhook secret matches the value of the WEBHOOK_SECRET environment variable.')
        break
      case 'error:0906D06C:PEM routines:PEM_read_bio:no start line':
      case '{"message":"A JSON web token could not be decoded","documentation_url":"https://developer.github.com/v3"}':
        logger.error('Your private key (usually a .pem file) is not correct. Go to https://github.com/settings/apps/YOUR_APP and generate a new PEM file. If you\'re deploying to Now, visit https://probot.github.io/docs/deployment/#now.')
        break
      default:
        logger.error(err)
    }
  }
}<|MERGE_RESOLUTION|>--- conflicted
+++ resolved
@@ -1,18 +1,11 @@
-import Webhooks, {WebhookEvent} from '@octokit/webhooks'
+import Webhooks, { WebhookEvent } from '@octokit/webhooks'
 import cacheManager from 'cache-manager'
-import {Application} from 'express'
+import { Application } from 'express'
 import jwt from 'jsonwebtoken'
-<<<<<<< HEAD
-import {Context} from './context'
-import {GitHubAPI} from './github'
-import {logger} from './logger'
-import {LoggerWithTarget, wrapLogger} from './wrap-logger'
-=======
-import { Context, WebhookEvent } from './context'
+import { Context } from './context'
 import { GitHubAPI } from './github'
 import { logger } from './logger'
 import { LoggerWithTarget, wrapLogger } from './wrap-logger'
->>>>>>> c56370d9
 
 const cache = cacheManager.caching({
   store: 'memory',
@@ -38,15 +31,7 @@
   public cert: string
   public webhooks: Webhooks
 
-<<<<<<< HEAD
-  constructor({id, cert, webhookPath, secret}: Options) {
-=======
-  /**
-   * @param id - ID of the GitHub App
-   * @param cert - The private key of the GitHub App
-   */
-  constructor (id: number, cert: string) {
->>>>>>> c56370d9
+  constructor ({ id, cert, webhookPath, secret }: Options) {
     this.id = id
     this.cert = cert
     this.log = wrapLogger(logger, logger)
@@ -60,7 +45,7 @@
     this.webhooks.on('error', this.errorHandler.bind(this))
   }
 
-  get router(): Application {
+  get router (): Application {
     return this.webhooks.middleware
   }
 
@@ -88,7 +73,7 @@
       github = await this.auth()
       log.debug('`context.github` is unauthenticated. See https://probot.github.io/docs/github-api/#unauthenticated-events')
     } else {
-      github = await this.auth(event.payload.installation.id, log)
+      github = await this.auth(event.payload.installation!.id, log)
     }
 
     return new Context(event, github, log)
