import { WebhookEvent } from '@octokit/webhooks'
<<<<<<< HEAD
import deprecated from 'deprecated-decorator'
=======
>>>>>>> 5085f45a
import express from 'express'
import { EventEmitter } from 'promise-events'
import { ApplicationFunction } from '.'
import { Context } from './context'
import { GitHubAPI } from './github'
import { GitHubApp } from './github-app'
import { logger } from './logger'
import { LoggerWithTarget, wrapLogger } from './wrap-logger'

<<<<<<< HEAD
=======
// Some events can't get an authenticated client (#382):
function isUnauthenticatedEvent (event: WebhookEvent) {
  return !event.payload.installation ||
    (event.name === 'installation' && event.payload.action === 'deleted')
}

>>>>>>> 5085f45a
/**
 * The `app` parameter available to apps
 *
 * @property {logger} log - A logger
 */
export class Application {
  public events: EventEmitter
  public router: express.Router
  public catchErrors: boolean
  public log: LoggerWithTarget

  private github: GitHubApp

  constructor (options?: Options) {
    const opts = options || {} as any
    this.events = new EventEmitter()
    this.log = wrapLogger(logger, logger)
    this.github = opts.github
    this.catchErrors = opts.catchErrors || false
    this.router = opts.router || express.Router() // you can do this?
  }

  /**
   * Loads a Probot plugin
   * @param plugin - Probot plugin to load
   */
  public load (app: ApplicationFunction | ApplicationFunction[]): Application {
    if (Array.isArray(app)) {
      app.forEach(a => this.load(a))
    } else {
      app(this)
    }

    return this
  }

  public async receive (event: WebhookEvent) {
    if ((event as any).event) {
      // tslint:disable-next-line:no-console
      console.warn(new Error('Propery `event` is deprecated, use `name`'))
      event = { name: (event as any).event, ...event }
    }

    return Promise.all([
      this.events.emit('*', event),
      this.events.emit(event.name, event),
<<<<<<< HEAD
      this.events.emit(`${event.name}.${event.payload.action}`, event)
=======
      this.events.emit(`${ event.name }.${ event.payload.action }`, event)
>>>>>>> 5085f45a
    ])
  }

  /**
   * Get an {@link http://expressjs.com|express} router that can be used to
   * expose HTTP endpoints
   *
   * ```
   * module.exports = app => {
   *   // Get an express router to expose new HTTP endpoints
   *   const route = app.route('/my-app');
   *
   *   // Use any middleware
   *   route.use(require('express').static(__dirname + '/public'));
   *
   *   // Add a new route
   *   route.get('/hello-world', (req, res) => {
   *     res.end('Hello World');
   *   });
   * };
   * ```
   *
   * @param path - the prefix for the routes
   * @returns an [express.Router](http://expressjs.com/en/4x/api.html#router)
   */
  public route (path?: string): express.Router {
    if (path) {
      const router = express.Router()
      this.router.use(path, router)
      return router
    } else {
      return this.router
    }
  }

  /**
   * Listen for [GitHub webhooks](https://developer.github.com/webhooks/),
   * which are fired for almost every significant action that users take on
   * GitHub.
   *
   * @param event - the name of the [GitHub webhook
   * event](https://developer.github.com/webhooks/#events). Most events also
   * include an "action". For example, the * [`issues`](
   * https://developer.github.com/v3/activity/events/types/#issuesevent)
   * event has actions of `assigned`, `unassigned`, `labeled`, `unlabeled`,
   * `opened`, `edited`, `milestoned`, `demilestoned`, `closed`, and `reopened`.
   * Often, your bot will only care about one type of action, so you can append
   * it to the event name with a `.`, like `issues.closed`.
   *
   * ```js
   * app.on('push', context => {
   *   // Code was just pushed.
   * });
   *
   * app.on('issues.opened', context => {
   *   // An issue was just opened.
   * });
   * ```
   *
   * @param callback - a function to call when the
   * webhook is received.
   */
  public on (eventName: string | string[], callback: (context: Context) => Promise<void>) {
    if (typeof eventName === 'string') {
<<<<<<< HEAD
      return this.events.on(eventName, async (event: WebhookEvent) => {
        try {
          await callback(await this.github.createContext(event))
=======

      return this.events.on(eventName, async (event: WebhookEvent) => {
        const log = this.log.child({ name: 'event', id: event.id })

        try {
          let github

          if (isUnauthenticatedEvent(event)) {
            github = await this.auth()
            log.debug('`context.github` is unauthenticated. See https://probot.github.io/docs/github-api/#unauthenticated-events')
          } else {
            github = await this.auth(event.payload.installation!.id, log)
          }

          const context = new Context(event, github, log)

          await callback(context)
>>>>>>> 5085f45a
        } catch (err) {
          this.log.error({ err, event, id: event.id })
          if (!this.catchErrors) {
            throw err
          }
        }
      })
    } else {
      eventName.forEach(e => this.on(e, callback))
    }
  }

  @deprecated('github.jwt')
  public app (): string {
    return this.github.jwt()
  }

  @deprecated('github.auth')
  public auth (id?: number, log = this.log): Promise<GitHubAPI> {
    return this.github.auth(id, log)
  }
}

export interface Options {
  github: GitHubApp
  router?: express.Router
  catchErrors?: boolean
}<|MERGE_RESOLUTION|>--- conflicted
+++ resolved
@@ -1,8 +1,5 @@
 import { WebhookEvent } from '@octokit/webhooks'
-<<<<<<< HEAD
 import deprecated from 'deprecated-decorator'
-=======
->>>>>>> 5085f45a
 import express from 'express'
 import { EventEmitter } from 'promise-events'
 import { ApplicationFunction } from '.'
@@ -12,15 +9,6 @@
 import { logger } from './logger'
 import { LoggerWithTarget, wrapLogger } from './wrap-logger'
 
-<<<<<<< HEAD
-=======
-// Some events can't get an authenticated client (#382):
-function isUnauthenticatedEvent (event: WebhookEvent) {
-  return !event.payload.installation ||
-    (event.name === 'installation' && event.payload.action === 'deleted')
-}
-
->>>>>>> 5085f45a
 /**
  * The `app` parameter available to apps
  *
@@ -67,11 +55,7 @@
     return Promise.all([
       this.events.emit('*', event),
       this.events.emit(event.name, event),
-<<<<<<< HEAD
-      this.events.emit(`${event.name}.${event.payload.action}`, event)
-=======
       this.events.emit(`${ event.name }.${ event.payload.action }`, event)
->>>>>>> 5085f45a
     ])
   }
 
@@ -136,29 +120,9 @@
    */
   public on (eventName: string | string[], callback: (context: Context) => Promise<void>) {
     if (typeof eventName === 'string') {
-<<<<<<< HEAD
       return this.events.on(eventName, async (event: WebhookEvent) => {
         try {
           await callback(await this.github.createContext(event))
-=======
-
-      return this.events.on(eventName, async (event: WebhookEvent) => {
-        const log = this.log.child({ name: 'event', id: event.id })
-
-        try {
-          let github
-
-          if (isUnauthenticatedEvent(event)) {
-            github = await this.auth()
-            log.debug('`context.github` is unauthenticated. See https://probot.github.io/docs/github-api/#unauthenticated-events')
-          } else {
-            github = await this.auth(event.payload.installation!.id, log)
-          }
-
-          const context = new Context(event, github, log)
-
-          await callback(context)
->>>>>>> 5085f45a
         } catch (err) {
           this.log.error({ err, event, id: event.id })
           if (!this.catchErrors) {
