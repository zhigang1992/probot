import {WebhookEvent} from '@octokit/webhooks'
import Logger from 'bunyan'
import express from 'express'
<<<<<<< HEAD
import {Application} from './application'
import {Context} from './context'
import {GitHubApp, Options as GitHubAppOptions} from './github-app'
import {logger} from './logger'
import {resolve} from './resolver'
import {createServer} from './server'
import {createWebhookProxy} from './webhook-proxy'

=======
import { Application } from './application'
import { Context, WebhookEvent } from './context'
import { GitHubApp } from './github-app'
import { logger } from './logger'
import { resolve } from './resolver'
import { createServer } from './server'
import { createWebhookProxy } from './webhook-proxy'

// tslint:disable:no-var-requires
// These needs types
const Webhooks = require('@octokit/webhooks')
>>>>>>> c56370d9
const logRequestErrors = require('./middleware/log-request-errors')

const defaultApps: ApplicationFunction[] = [
  require('./plugins/default'),
  require('./plugins/sentry'),
  require('./plugins/stats')
]
// tslint:enable:no-var-requires

export class Probot {
  public server: express.Application
  public logger: Logger

  private options: Options
  private apps: Application[]
  private github: GitHubApp

<<<<<<< HEAD
  constructor(options: Options) {
    this.adapter = new GitHubApp({
      cert: options.cert,
      id: options.id,
      secret: options.secret,
      webhookPath: options.webhookPath,
    })
    this.options = options
    this.logger = logger
    this.apps = []
    this.server = createServer({logger})
    this.server.use(this.adapter.router)

    // Log all received webhooks
    this.adapter.webhooks.on('*', this.receive.bind(this))
=======
  constructor (options: Options) {
    options.webhookPath = options.webhookPath || '/'
    options.secret = options.secret || 'development'
    this.options = options
    this.logger = logger
    this.apps = []
    this.webhook = new Webhooks({ path: options.webhookPath, secret: options.secret })
    this.server = createServer({ logger })
    this.server.use(this.webhook.middleware)

    this.github = new GitHubApp(options.id, options.cert)

    // Log all received webhooks
    this.webhook.on('*', (event: any) => {
      const webhookEvent = { ...event, event: event.name }
      delete webhookEvent.name

      return this.receive(webhookEvent)
    })

    // Log all webhook errors
    this.webhook.on('error', this.errorHandler)
  }

  public errorHandler (err: Error) {
    switch (err.message) {
      case 'X-Hub-Signature does not match blob signature':
      case 'No X-Hub-Signature found on request':
      case 'webhooks:receiver ignored: POST / due to missing headers: x-hub-signature':
        logger.error('Go to https://github.com/settings/apps/YOUR_APP and verify that the Webhook secret matches the value of the WEBHOOK_SECRET environment variable.')
        break
      case 'error:0906D06C:PEM routines:PEM_read_bio:no start line':
      case '{"message":"A JSON web token could not be decoded","documentation_url":"https://developer.github.com/v3"}':
        logger.error('Your private key (usually a .pem file) is not correct. Go to https://github.com/settings/apps/YOUR_APP and generate a new PEM file. If you\'re deploying to Now, visit https://probot.github.io/docs/deployment/#now.')
        break
      default:
        logger.error(err)
    }
>>>>>>> c56370d9
  }

  public receive (event: WebhookEvent) {
    this.logger.debug({ event }, 'Webhook received')
    return Promise.all(this.apps.map(app => app.receive(event)))
  }

  public load (appFunction: string | ApplicationFunction) {
    if (typeof appFunction === 'string') {
      appFunction = resolve(appFunction) as ApplicationFunction
    }

    const app = new Application({ github: this.github, catchErrors: true })

    // Connect the router from the app to the server
    this.server.use(app.router)

    // Initialize the plugin
    app.load(appFunction)
    this.apps.push(app)

    return app
  }

  public setup (apps: Array<string | ApplicationFunction>) {
    // Log all unhandled rejections
    process.on('unhandledRejection', this.adapter.errorHandler)

    // Load the given apps along with the default apps
    apps.concat(defaultApps).forEach(app => this.load(app))

    // Register error handler as the last middleware
    this.server.use(logRequestErrors)
  }

  public start () {
    if (this.options.webhookProxy) {
      createWebhookProxy({
        logger,
        path: this.options.webhookPath,
        port: this.options.port,
        url: this.options.webhookProxy
      })
    }

    this.server.listen(this.options.port)
    logger.info('Listening on http://localhost:' + this.options.port)
  }
}

export const createProbot = (options: Options) => new Probot(options)

export type ApplicationFunction = (app: Application) => void

export interface Options extends GitHubAppOptions {
  webhookProxy?: string,
  port?: number
}

export { Logger, Context, Application }<|MERGE_RESOLUTION|>--- conflicted
+++ resolved
@@ -1,28 +1,14 @@
-import {WebhookEvent} from '@octokit/webhooks'
+import { WebhookEvent } from '@octokit/webhooks'
 import Logger from 'bunyan'
 import express from 'express'
-<<<<<<< HEAD
-import {Application} from './application'
-import {Context} from './context'
-import {GitHubApp, Options as GitHubAppOptions} from './github-app'
-import {logger} from './logger'
-import {resolve} from './resolver'
-import {createServer} from './server'
-import {createWebhookProxy} from './webhook-proxy'
-
-=======
 import { Application } from './application'
-import { Context, WebhookEvent } from './context'
-import { GitHubApp } from './github-app'
+import { Context } from './context'
+import { GitHubApp, Options as GitHubAppOptions } from './github-app'
 import { logger } from './logger'
 import { resolve } from './resolver'
 import { createServer } from './server'
 import { createWebhookProxy } from './webhook-proxy'
 
-// tslint:disable:no-var-requires
-// These needs types
-const Webhooks = require('@octokit/webhooks')
->>>>>>> c56370d9
 const logRequestErrors = require('./middleware/log-request-errors')
 
 const defaultApps: ApplicationFunction[] = [
@@ -40,62 +26,21 @@
   private apps: Application[]
   private github: GitHubApp
 
-<<<<<<< HEAD
-  constructor(options: Options) {
-    this.adapter = new GitHubApp({
+  constructor (options: Options) {
+    this.github = new GitHubApp({
       cert: options.cert,
       id: options.id,
       secret: options.secret,
-      webhookPath: options.webhookPath,
+      webhookPath: options.webhookPath
     })
     this.options = options
     this.logger = logger
     this.apps = []
-    this.server = createServer({logger})
-    this.server.use(this.adapter.router)
+    this.server = createServer({ logger })
+    this.server.use(this.github.router)
 
     // Log all received webhooks
-    this.adapter.webhooks.on('*', this.receive.bind(this))
-=======
-  constructor (options: Options) {
-    options.webhookPath = options.webhookPath || '/'
-    options.secret = options.secret || 'development'
-    this.options = options
-    this.logger = logger
-    this.apps = []
-    this.webhook = new Webhooks({ path: options.webhookPath, secret: options.secret })
-    this.server = createServer({ logger })
-    this.server.use(this.webhook.middleware)
-
-    this.github = new GitHubApp(options.id, options.cert)
-
-    // Log all received webhooks
-    this.webhook.on('*', (event: any) => {
-      const webhookEvent = { ...event, event: event.name }
-      delete webhookEvent.name
-
-      return this.receive(webhookEvent)
-    })
-
-    // Log all webhook errors
-    this.webhook.on('error', this.errorHandler)
-  }
-
-  public errorHandler (err: Error) {
-    switch (err.message) {
-      case 'X-Hub-Signature does not match blob signature':
-      case 'No X-Hub-Signature found on request':
-      case 'webhooks:receiver ignored: POST / due to missing headers: x-hub-signature':
-        logger.error('Go to https://github.com/settings/apps/YOUR_APP and verify that the Webhook secret matches the value of the WEBHOOK_SECRET environment variable.')
-        break
-      case 'error:0906D06C:PEM routines:PEM_read_bio:no start line':
-      case '{"message":"A JSON web token could not be decoded","documentation_url":"https://developer.github.com/v3"}':
-        logger.error('Your private key (usually a .pem file) is not correct. Go to https://github.com/settings/apps/YOUR_APP and generate a new PEM file. If you\'re deploying to Now, visit https://probot.github.io/docs/deployment/#now.')
-        break
-      default:
-        logger.error(err)
-    }
->>>>>>> c56370d9
+    this.github.webhooks.on('*', this.receive.bind(this))
   }
 
   public receive (event: WebhookEvent) {
@@ -122,7 +67,7 @@
 
   public setup (apps: Array<string | ApplicationFunction>) {
     // Log all unhandled rejections
-    process.on('unhandledRejection', this.adapter.errorHandler)
+    process.on('unhandledRejection', this.github.errorHandler)
 
     // Load the given apps along with the default apps
     apps.concat(defaultApps).forEach(app => this.load(app))
