const {createProbot} = require('../src')
const request = require('supertest')
const nock = require('nock')
const helper = require('./apps/helper')

describe('Probot', () => {
  let probot
  let event

  beforeEach(() => {
    probot = createProbot({})

    event = {
      name: 'push',
      payload: require('./fixtures/webhook/push')
    }
  })

  describe('webhook delivery', () => {
    it('forwards webhooks to the app', async () => {
      const app = probot.load(() => {})
      app.receive = jest.fn()
      await probot.webhook.receive(event)
      expect(app.receive).toHaveBeenCalledWith(event)
    })

    it('responds with the correct error if webhook secret does not match', async () => {
      probot.logger.error = jest.fn()
      probot.webhook.on('push', () => { throw new Error('X-Hub-Signature does not match blob signature') })

      try {
        await probot.webhook.receive(event)
      } catch (e) {
        expect(probot.logger.error.mock.calls[0]).toMatchSnapshot()
      }
    })

    it('responds with the correct error if webhook secret is not found', async () => {
      probot.logger.error = jest.fn()
      probot.webhook.on('push', () => { throw new Error('No X-Hub-Signature found on request') })

      try {
        await probot.webhook.receive(event)
      } catch (e) {
        expect(probot.logger.error.mock.calls[0]).toMatchSnapshot()
      }
    })

    it('responds with the correct error if webhook secret is wrong', async () => {
      probot.logger.error = jest.fn()
      probot.webhook.on('push', () => { throw new Error('webhooks:receiver ignored: POST / due to missing headers: x-hub-signature') })

      try {
        await probot.webhook.receive(event)
      } catch (e) {
        expect(probot.logger.error.mock.calls[0]).toMatchSnapshot()
      }
    })

    it('responds with the correct error if the PEM file is missing', async () => {
      probot.logger.error = jest.fn()
      probot.webhook.on('*', () => { throw new Error('error:0906D06C:PEM routines:PEM_read_bio:no start line') })

      try {
        await probot.webhook.receive(event)
      } catch (e) {
        expect(probot.logger.error.mock.calls[0]).toMatchSnapshot()
      }
    })

    it('responds with the correct error if the jwt could not be decoded', async () => {
      probot.logger.error = jest.fn()
      probot.webhook.on('*', () => { throw new Error('{"message":"A JSON web token could not be decoded","documentation_url":"https://developer.github.com/v3"}') })

      try {
        await probot.webhook.receive(event)
      } catch (e) {
        expect(probot.logger.error.mock.calls[0]).toMatchSnapshot()
      }
    })
  })

  describe('server', () => {
    it('prefixes paths with route name', () => {
      probot.load(app => {
        const route = app.route('/my-app')
        route.get('/foo', (req, res) => res.end('foo'))
      })

      return request(probot.server).get('/my-app/foo').expect(200, 'foo')
    })

    it('allows routes with no path', () => {
      probot.load(app => {
        const route = app.route()
        route.get('/foo', (req, res) => res.end('foo'))
      })

      return request(probot.server).get('/foo').expect(200, 'foo')
    })

    it('allows you to overwrite the root path', () => {
      probot.load(app => {
        const route = app.route()
        route.get('/', (req, res) => res.end('foo'))
      })

      return request(probot.server).get('/').expect(200, 'foo')
    })

    it('isolates apps from affecting eachother', async () => {
      ['foo', 'bar'].forEach(name => {
        probot.load(app => {
          const route = app.route('/' + name)

          route.use(function (req, res, next) {
            res.append('X-Test', name)
            next()
          })

          route.get('/hello', (req, res) => res.end(name))
        })
      })

      await request(probot.server).get('/foo/hello')
        .expect(200, 'foo')
        .expect('X-Test', 'foo')

      await request(probot.server).get('/bar/hello')
        .expect(200, 'bar')
        .expect('X-Test', 'bar')
    })

    it('allows users to configure webhook paths', async () => {
      probot = createProbot({webhookPath: '/webhook'})
      // Error handler to avoid printing logs
      // eslint-disable-next-line handle-callback-err
      probot.server.use((err, req, res, next) => { })

      probot.load(app => {
        const route = app.route()
        route.get('/webhook', (req, res) => res.end('get-webhook'))
        route.post('/webhook', (req, res) => res.end('post-webhook'))
      })

      // GET requests should succeed
      await request(probot.server).get('/webhook')
        .expect(200, 'get-webhook')

      // POST requests should fail b/c webhook path has precedence
      await request(probot.server).post('/webhook')
        .expect(400)
    })

    it('defaults webhook path to `/`', async () => {
      // Error handler to avoid printing logs
      // eslint-disable-next-line handle-callback-err
      probot.server.use((err, req, res, next) => { })

      // POST requests to `/` should 400 b/c webhook signature will fail
      await request(probot.server).post('/')
        .expect(400)
    })

    it('responds with 500 on error', async () => {
      probot.server.get('/boom', () => {
        throw new Error('boom')
      })

      await request(probot.server).get('/boom').expect(500)
    })

    it('responds with 500 on async error', async () => {
      probot.server.get('/boom', () => {
        return Promise.reject(new Error('boom'))
      })

      await request(probot.server).get('/boom').expect(500)
    })
  })

  describe('receive', () => {
    it('forwards events to each app', async () => {
      const spy = jest.fn()
      const app = probot.load(app => app.on('push', spy))
      app.github.auth = jest.fn().mockReturnValue(Promise.resolve({}))

      await probot.receive(event)

      expect(spy).toHaveBeenCalled()
    })
  })

  describe('ghe support', function () {
    let app

    beforeEach(() => {
      process.env.GHE_HOST = 'notreallygithub.com'

      nock('https://notreallygithub.com/api/v3')
        .defaultReplyHeaders({'Content-Type': 'application/json'})
        .get('/app/installations').reply(200, ['I work!'])

      app = helper.createApp()
    })

    afterEach(() => {
      delete process.env.GHE_HOST
    })

    it('requests from the correct API URL', async () => {
      const spy = jest.fn()

<<<<<<< HEAD
      const plugin = async app => {
        const github = await app.github.auth()
=======
      const appFn = async app => {
        const github = await app.auth()
>>>>>>> 3bee0370
        const res = await github.apps.getInstallations({})
        return spy(res)
      }

      await appFn(app)
      await app.receive(event)
      expect(spy.mock.calls[0][0].data[0]).toBe('I work!')
    })

    it('throws if the GHE host includes a protocol', async () => {
      process.env.GHE_HOST = 'https://notreallygithub.com'

      try {
        await app.github.auth()
      } catch (e) {
        expect(e).toMatchSnapshot()
      }
    })
  })
})<|MERGE_RESOLUTION|>--- conflicted
+++ resolved
@@ -211,13 +211,8 @@
     it('requests from the correct API URL', async () => {
       const spy = jest.fn()
 
-<<<<<<< HEAD
-      const plugin = async app => {
+      const appFn = async app => {
         const github = await app.github.auth()
-=======
-      const appFn = async app => {
-        const github = await app.auth()
->>>>>>> 3bee0370
         const res = await github.apps.getInstallations({})
         return spy(res)
       }
