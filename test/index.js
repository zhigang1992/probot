--- conflicted
+++ resolved
@@ -121,45 +121,40 @@
     })
 
     it('returns a robot if no plugins are loaded', () => {
-<<<<<<< HEAD
-      expect(probot.robot).toExist();
-    });
-  });
+      expect(probot.robot).toExist()
+    })
+  })
 
   describe('sentry', () => {
     afterEach(() => {
       // Clean up env variables
-      delete process.env.SENTRY_URL;
-      delete process.env.SENTRY_DSN;
-    });
+      delete process.env.SENTRY_URL
+      delete process.env.SENTRY_DSN
+    })
+    
     describe('SENTRY_URL', () => {
       it('will be removed in 0.11', () => {
         // This test will fail in version 0.11
-        const semver = require('semver');
-        const pkg = require('../package');
-        expect(semver.satisfies(pkg.version, '<0.11')).toBe(true);
-      });
+        const semver = require('semver')
+        const pkg = require('../package')
+        expect(semver.satisfies(pkg.version, '<0.11')).toBe(true)
+      })
 
       it('configures sentry via the SENTRY_URL ', () => {
-        process.env.SENTRY_URL = '09290';
+        process.env.SENTRY_URL = '09290'
         expect(() => {
-          createProbot();
-        }).toThrow(/Invalid Sentry DSN: 09290/);
-      });
-    });
+          createProbot()
+        }).toThrow(/Invalid Sentry DSN: 09290/)
+      })
+    })
+    
     describe('SENTRY_DSN', () => {
       it('configures sentry via the SENTRY_DSN ', () => {
-        process.env.SENTRY_DSN = '1233';
+        process.env.SENTRY_DSN = '1233'
         expect(() => {
-          createProbot();
-        }).toThrow(/Invalid Sentry DSN: 1233/);
-      });
-    });
-  });
-});
-=======
-      expect(probot.robot).toExist()
+          createProbot()
+        }).toThrow(/Invalid Sentry DSN: 1233/)
+      })
     })
   })
-})
->>>>>>> 2526a759
+})