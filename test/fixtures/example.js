module.exports = robot => {
<<<<<<< HEAD
  console.log('loaded app');
=======
  console.log('laoded plugin')
>>>>>>> 18a665c6
}<|MERGE_RESOLUTION|>--- conflicted
+++ resolved
@@ -1,7 +1,3 @@
 module.exports = robot => {
-<<<<<<< HEAD
-  console.log('loaded app');
-=======
-  console.log('laoded plugin')
->>>>>>> 18a665c6
+  console.log('loaded app')
 }