--- conflicted
+++ resolved
@@ -11,11 +11,7 @@
   "license": "ISC",
   "dependencies": {
     "expect": "^1.20.2",
-<<<<<<< HEAD
-    "github": "^4.1.0",
-=======
     "github": "^5.0.1",
->>>>>>> c0db58f7
     "github-webhook-handler": "^0.6.0",
     "handlebars": "^4.0.5",
     "js-yaml": "^3.6.1"
