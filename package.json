{
  "name": "github-probot",
  "version": "1.0.0",
  "description": "a trainable robot that responds to activity on GitHub",
  "main": "index.js",
  "scripts": {
    "start": "node server.js",
    "test": "mocha && xo"
  },
  "author": "Brandon Keepers",
  "license": "ISC",
  "dependencies": {
    "expect": "^1.20.2",
    "github": "^5.2.0",
    "github-webhook-handler": "^0.6.0",
    "handlebars": "^4.0.5",
    "js-yaml": "^3.6.1",
<<<<<<< HEAD
    "debug": "2.2.0"
=======
    "jsdoc": "^3.4.2"
>>>>>>> 7edfbdce
  },
  "devDependencies": {
    "mocha": "^3.0.2",
    "xo": "^0.16.0"
  },
  "xo": {
    "esnext": true,
    "space": true,
    "rules": {},
    "ignores": [],
    "envs": [
      "node",
      "mocha"
    ]
  },
  "engines": {
    "node": "6.6.0"
  }
}<|MERGE_RESOLUTION|>--- conflicted
+++ resolved
@@ -10,16 +10,13 @@
   "author": "Brandon Keepers",
   "license": "ISC",
   "dependencies": {
+    "debug": "2.2.0",
     "expect": "^1.20.2",
+    "github-webhook-handler": "^0.6.0",
     "github": "^5.2.0",
-    "github-webhook-handler": "^0.6.0",
     "handlebars": "^4.0.5",
     "js-yaml": "^3.6.1",
-<<<<<<< HEAD
-    "debug": "2.2.0"
-=======
     "jsdoc": "^3.4.2"
->>>>>>> 7edfbdce
   },
   "devDependencies": {
     "mocha": "^3.0.2",
