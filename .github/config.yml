--- conflicted
+++ resolved
@@ -14,8 +14,7 @@
 # Configuration for first-pr-merge - https://github.com/behaviorbot/first-pr-merge
 # Comment to be posted to on pull requests merged by a first time user
 firstPRMergeComment: >
-<<<<<<< HEAD
-  Thanks for your contribution to probot! :tada:
+  Thanks for your contribution to probot! :tada: <br>
   ![Congrats!](https://media.giphy.com/media/o0vwzuFwCGAFO/giphy.gif)
 
 # Configuration for request-info - https://github.com/behaviorbot/request-info
@@ -31,8 +30,4 @@
 
 # *Required* Comment to reply with
 sentimentBotReplyComment: >
-  Please be sure to review the code of conduct and be respectful of other users. cc/ @probot/maintainers
-=======
-  Thanks for your contribution to probot! :tada: <br>
-  ![Congrats!](https://media.giphy.com/media/o0vwzuFwCGAFO/giphy.gif)
->>>>>>> 44906e2a
+  Please be sure to review the code of conduct and be respectful of other users. cc/ @probot/maintainers