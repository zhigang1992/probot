--- conflicted
+++ resolved
@@ -15,21 +15,13 @@
   ttl: 60 * 60 // 1 hour
 })
 
-<<<<<<< HEAD
-  const logger = bunyan.createLogger({
-    name: 'Probot',
-    level: process.env.LOG_LEVEL || 'debug',
-    stream: bunyanFormat({outputMode: process.env.LOG_FORMAT || 'short'}),
-    serializers
-  })
-=======
 const logger = bunyan.createLogger({
-  name: 'PRobot',
+  name: 'Probot',
   level: process.env.LOG_LEVEL || 'debug',
   stream: bunyanFormat({outputMode: process.env.LOG_FORMAT || 'short'}),
   serializers
 })
->>>>>>> 24ac8869
+
 
 // Log all unhandled rejections
 process.on('unhandledRejection', logger.error.bind(logger))
